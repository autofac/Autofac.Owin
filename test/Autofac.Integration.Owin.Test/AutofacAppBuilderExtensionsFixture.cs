﻿using System;
using System.Collections.Generic;
using System.Linq;
using System.Threading;
using Autofac.Core.Lifetime;
using Autofac.Core.Registration;
using Autofac.Features.ResolveAnything;
using Microsoft.Owin;
using Microsoft.Owin.Builder;
using Microsoft.Owin.Testing;
using Moq;
using Owin;
using Xunit;

namespace Autofac.Integration.Owin.Test
{
    public class AutofacAppBuilderExtensionsFixture
    {
        [Fact]
        public void DisposeScopeOnAppDisposing()
        {
            var app = new AppBuilder();
            var tcs = new CancellationTokenSource();
            var scope = new TestableLifetimeScope();
            app.Properties.Add("host.OnAppDisposing", tcs.Token);

            app.DisposeScopeOnAppDisposing(scope);

            tcs.Cancel();

            Assert.True(scope.ScopeIsDisposed);
        }

        [Fact]
        public void DisposeScopeOnAppDisposingDoesNothingWhenNoTokenPresent()
        {
            var app = new AppBuilder();
            var scope = new TestableLifetimeScope();

            // XUnit doesn't have Assert.DoesNotThrow
            app.DisposeScopeOnAppDisposing(scope);
        }

        [Fact]
        public void DisposeScopeOnAppDisposingLifetimeScopeRequired()
        {
            var app = new AppBuilder();
            Assert.Throws<ArgumentNullException>(() => app.DisposeScopeOnAppDisposing(null));
        }

        [Fact]
        public void DisposeScopeOnAppDisposingAppBuildRequired()
        {
            var app = (IAppBuilder)null;
            Assert.Throws<ArgumentNullException>(() => app.DisposeScopeOnAppDisposing(new TestableLifetimeScope()));
        }

        [Fact]
        public void GenerateAllAutofacMiddleware_CreatesOnlyRegisteredMiddlewareWithACTNARS()
        {
            // Issue #9: ACTNARS causes the list of registered middleware to fail during generation.
            var builder = new ContainerBuilder();
            builder.RegisterSource(new AnyConcreteTypeNotAlreadyRegisteredSource());
            builder.RegisterType<TestMiddleware>();
            var container = builder.Build();

            var middlewareTypes = AutofacAppBuilderExtensions.GenerateAllAutofacMiddleware(container);
            Assert.Equal(1, middlewareTypes.Count());
            Assert.Contains(typeof(AutofacMiddleware<TestMiddleware>), middlewareTypes);
        }

        [Fact]
        public void GenerateAllAutofacMiddleware_CreatesRegisteredMiddleware()
        {
            var builder = new ContainerBuilder();
            builder.RegisterType<TestMiddleware>();
            var container = builder.Build();

            var middlewareTypes = AutofacAppBuilderExtensions.GenerateAllAutofacMiddleware(container);
            Assert.Equal(1, middlewareTypes.Count());
            Assert.Contains(typeof(AutofacMiddleware<TestMiddleware>), middlewareTypes);
        }

        [Fact]
        public async void UseAutofacLifetimeScopeInjectorAddsChildLifetimeScopeToOwinContext()
        {
            var builder = new ContainerBuilder();
            builder.RegisterType<TestMiddleware>();
            var container = builder.Build();

            using (var server = TestServer.Create(app =>
                {
                    app.UseAutofacLifetimeScopeInjector(container);
                    app.Use<TestMiddleware>();
                    app.Run(context => context.Response.WriteAsync("Hello, world!"));
                }))
            {
                await server.HttpClient.GetAsync("/");
                Assert.Equal(MatchingScopeLifetimeTags.RequestLifetimeScopeTag, TestMiddleware.LifetimeScope.Tag);
            }
        }

        [Fact]
        public async void UseAutofacLifetimeScopeInjectorDoesntAddLifetimeScopeToOwinContextIfAlreadyPresent()
        {
            var container = new ContainerBuilder().Build();

            using (var server = TestServer.Create(app =>
            {
                app.UseAutofacLifetimeScopeInjector(container);
                //we don't expect anything to be called on this one, so we want it to fail
                app.UseAutofacLifetimeScopeInjector(new Mock<ILifetimeScope>(MockBehavior.Strict).Object);
                app.Run(context => context.Response.WriteAsync("Hello, world!"));
            }))
            {
                await server.HttpClient.GetAsync("/");
            }
        }

        [Fact]
<<<<<<< HEAD
        public async void UseAutofacLifetimeScopeInjectorDoesntOverrideScopeSetBySetAutofacLifetimeScope()
        {
            var lifetimeScope = new TestableLifetimeScope();
            using (var server = TestServer.Create(app =>
            {
                app.Use((ctx, next) =>
                {
                    ctx.SetAutofacLifetimeScope(lifetimeScope);
                    return next();
                });
                //we don't expect anything to be called on this one, so we want it to fail
                app.UseAutofacLifetimeScopeInjector(new Mock<ILifetimeScope>(MockBehavior.Strict).Object);
=======
        public async void UseAutofacLifetimeScopeInjectorDisposesIt()
        {
            var container = new ContainerBuilder().Build();

            var disposable = new Mock<IDisposable>();

            using (var server = TestServer.Create(app =>
            {
                app.UseAutofacLifetimeScopeInjector(container);
                app.Use((ctx, next) =>
                {
                    ctx.GetAutofacLifetimeScope().Disposer.AddInstanceForDisposal(disposable.Object);
                    return next();
                });
                app.Run(context => context.Response.WriteAsync("Hello, world!"));
            }))
            {
                await server.HttpClient.GetAsync("/");
            }
            disposable.Verify(d => d.Dispose());
        }

        [Fact]
        public async void UseAutofacLifetimeScopeInjectorWithExternalScopeAddsItToOwinContext()
        {
            var lifetimeScope = new TestableLifetimeScope();
            using (var server = TestServer.Create(app =>
            {
                app.UseAutofacLifetimeScopeInjector(ctx => lifetimeScope);
>>>>>>> b36579de
                app.Use<TestMiddleware>();
                app.Run(context => context.Response.WriteAsync("Hello, world!"));
            }))
            {
                await server.HttpClient.GetAsync("/");
                Assert.Same(lifetimeScope, TestMiddleware.LifetimeScope);
            }
        }

        [Fact]
<<<<<<< HEAD
        public async void UseAutofacLifetimeScopeInjectorDoesntDisposeScopeSetBySetAutofacLifetimeScope()
        {
            var lifetimeScope = new TestableLifetimeScope();
            using (var server = TestServer.Create(app =>
            {
                app.Use((ctx, next) =>
                {
                    ctx.SetAutofacLifetimeScope(lifetimeScope);
                    return next();
                });
                app.UseAutofacLifetimeScopeInjector(new Mock<ILifetimeScope>(MockBehavior.Strict).Object);
                app.Use<TestMiddleware>();
=======
        public async void UseAutofacLifetimeScopeInjectorWithExternalScopePassesOwinContextToTheProvider()
        {
            using (var server = TestServer.Create(app =>
            {
                app.UseAutofacLifetimeScopeInjector(ctx =>
                {
                    Assert.IsAssignableFrom<IOwinContext>(ctx);
                    return new Mock<ILifetimeScope>().Object;
                });
                app.Run(context => context.Response.WriteAsync("Hello, world!"));
            }))
            {
                await server.HttpClient.GetAsync("/");
            }
        }


        [Fact]
        public async void UseAutofacLifetimeScopeInjectorWithExternalScopeDoesntDisposeIt()
        {
            var lifetimeScope = new TestableLifetimeScope();
            using (var server = TestServer.Create(app =>
            {
                app.UseAutofacLifetimeScopeInjector(ctx => lifetimeScope);
>>>>>>> b36579de
                app.Run(context => context.Response.WriteAsync("Hello, world!"));
            }))
            {
                await server.HttpClient.GetAsync("/");
            }
            Assert.False(lifetimeScope.ScopeIsDisposed);
        }

        [Fact]
        public void UseAutofacLifetimeScopeInjectorDoesntAddWrappedMiddlewareInstancesToAppBuilder()
        {
            var builder = new ContainerBuilder();
            builder.RegisterType<TestMiddleware>();
            var container = builder.Build();
            var app = new Mock<IAppBuilder>();
            app.Setup(mock => mock.Properties).Returns(new Dictionary<string, object>());
            app.SetReturnsDefault(app.Object);

            app.Object.UseAutofacLifetimeScopeInjector(container);

            app.Verify(mock => mock.Use(It.IsAny<AutofacMiddleware<TestMiddleware>>(), It.IsAny<object[]>()), Times.Never);
        }

        [Fact]
        public void UseAutofacLifetimeScopeInjectorShowsInjectorRegistered()
        {
            var app = new Mock<IAppBuilder>();
            app.Setup(mock => mock.Properties).Returns(new Dictionary<string, object>());
            app.SetReturnsDefault(app.Object);

            var container = new ContainerBuilder().Build();
            app.Object.UseAutofacLifetimeScopeInjector(container);
            Assert.True(app.Object.IsAutofacLifetimeScopeInjectorRegistered());
        }

        [Fact]
        public async void UseAutofacMiddlewareAddsChildLifetimeScopeToOwinContext()
        {
            var builder = new ContainerBuilder();
            builder.RegisterType<TestMiddleware>();
            var container = builder.Build();

            using (var server = TestServer.Create(app =>
                {
                    app.UseAutofacMiddleware(container);
                    app.Run(context => context.Response.WriteAsync("Hello, world!"));
                }))
            {
                await server.HttpClient.GetAsync("/");
                Assert.Equal(MatchingScopeLifetimeTags.RequestLifetimeScopeTag, TestMiddleware.LifetimeScope.Tag);
            }
        }

        [Fact]
        public void UseAutofacMiddlewareAddsWrappedMiddlewareInstancesToAppBuilder()
        {
            var builder = new ContainerBuilder();
            builder.RegisterType<TestMiddleware>();
            var container = builder.Build();
            var app = new Mock<IAppBuilder>();
            app.Setup(mock => mock.Properties).Returns(new Dictionary<string, object>());
            app.Setup(mock => mock.Use(typeof(AutofacMiddleware<TestMiddleware>)));
            app.SetReturnsDefault(app.Object);

            app.Object.UseAutofacMiddleware(container);

            app.VerifyAll();
        }

        [Fact]
        public void UseAutofacMiddlewareShowsInjectorRegistered()
        {
            var app = new Mock<IAppBuilder>();
            app.Setup(mock => mock.Properties).Returns(new Dictionary<string, object>());
            app.SetReturnsDefault(app.Object);

            var container = new ContainerBuilder().Build();
            app.Object.UseAutofacMiddleware(container);
            Assert.True(app.Object.IsAutofacLifetimeScopeInjectorRegistered());
        }

        [Fact]
        public void UseMiddlewareFromContainerAddsSingleWrappedMiddlewareInstanceToAppBuilder()
        {
            var app = new Mock<IAppBuilder>();
            app.Setup(mock => mock.Properties).Returns(new Dictionary<string, object>());
            app.SetReturnsDefault(app.Object);

            var container = new ContainerBuilder().Build();
            app.Object.UseAutofacLifetimeScopeInjector(container);
            app.Object.UseMiddlewareFromContainer<TestMiddleware>();

            app.Verify(mock => mock.Use(typeof(AutofacMiddleware<TestMiddleware>)), Times.Once);
        }

        [Fact]
        public void UseMiddlewareFromContainerRequiresInjectorRegistrationFirst()
        {
            var app = new Mock<IAppBuilder>();
            app.Setup(mock => mock.Properties).Returns(new Dictionary<string, object>());
            app.SetReturnsDefault(app.Object);

            Assert.Throws<InvalidOperationException>(() => app.Object.UseMiddlewareFromContainer<TestMiddleware>());
        }

        class TestableLifetimeScope : LifetimeScope
        {
            public bool ScopeIsDisposed { get; set; }

            public TestableLifetimeScope()
                : base(new ComponentRegistry())
            {
            }

            protected override void Dispose(bool disposing)
            {
                base.Dispose(disposing);
                this.ScopeIsDisposed = true;
            }
        }
    }
}<|MERGE_RESOLUTION|>--- conflicted
+++ resolved
@@ -101,24 +101,6 @@
         }
 
         [Fact]
-        public async void UseAutofacLifetimeScopeInjectorDoesntAddLifetimeScopeToOwinContextIfAlreadyPresent()
-        {
-            var container = new ContainerBuilder().Build();
-
-            using (var server = TestServer.Create(app =>
-            {
-                app.UseAutofacLifetimeScopeInjector(container);
-                //we don't expect anything to be called on this one, so we want it to fail
-                app.UseAutofacLifetimeScopeInjector(new Mock<ILifetimeScope>(MockBehavior.Strict).Object);
-                app.Run(context => context.Response.WriteAsync("Hello, world!"));
-            }))
-            {
-                await server.HttpClient.GetAsync("/");
-            }
-        }
-
-        [Fact]
-<<<<<<< HEAD
         public async void UseAutofacLifetimeScopeInjectorDoesntOverrideScopeSetBySetAutofacLifetimeScope()
         {
             var lifetimeScope = new TestableLifetimeScope();
@@ -131,37 +113,6 @@
                 });
                 //we don't expect anything to be called on this one, so we want it to fail
                 app.UseAutofacLifetimeScopeInjector(new Mock<ILifetimeScope>(MockBehavior.Strict).Object);
-=======
-        public async void UseAutofacLifetimeScopeInjectorDisposesIt()
-        {
-            var container = new ContainerBuilder().Build();
-
-            var disposable = new Mock<IDisposable>();
-
-            using (var server = TestServer.Create(app =>
-            {
-                app.UseAutofacLifetimeScopeInjector(container);
-                app.Use((ctx, next) =>
-                {
-                    ctx.GetAutofacLifetimeScope().Disposer.AddInstanceForDisposal(disposable.Object);
-                    return next();
-                });
-                app.Run(context => context.Response.WriteAsync("Hello, world!"));
-            }))
-            {
-                await server.HttpClient.GetAsync("/");
-            }
-            disposable.Verify(d => d.Dispose());
-        }
-
-        [Fact]
-        public async void UseAutofacLifetimeScopeInjectorWithExternalScopeAddsItToOwinContext()
-        {
-            var lifetimeScope = new TestableLifetimeScope();
-            using (var server = TestServer.Create(app =>
-            {
-                app.UseAutofacLifetimeScopeInjector(ctx => lifetimeScope);
->>>>>>> b36579de
                 app.Use<TestMiddleware>();
                 app.Run(context => context.Response.WriteAsync("Hello, world!"));
             }))
@@ -172,7 +123,6 @@
         }
 
         [Fact]
-<<<<<<< HEAD
         public async void UseAutofacLifetimeScopeInjectorDoesntDisposeScopeSetBySetAutofacLifetimeScope()
         {
             var lifetimeScope = new TestableLifetimeScope();
@@ -185,7 +135,71 @@
                 });
                 app.UseAutofacLifetimeScopeInjector(new Mock<ILifetimeScope>(MockBehavior.Strict).Object);
                 app.Use<TestMiddleware>();
-=======
+                app.Run(context => context.Response.WriteAsync("Hello, world!"));
+            }))
+            {
+                await server.HttpClient.GetAsync("/");
+            }
+            Assert.False(lifetimeScope.ScopeIsDisposed);
+        }
+
+        [Fact]
+        public async void UseAutofacLifetimeScopeInjectorDoesntAddLifetimeScopeToOwinContextIfAlreadyPresent()
+        {
+            var container = new ContainerBuilder().Build();
+
+            using (var server = TestServer.Create(app =>
+            {
+                app.UseAutofacLifetimeScopeInjector(container);
+                //we don't expect anything to be called on this one, so we want it to fail
+                app.UseAutofacLifetimeScopeInjector(new Mock<ILifetimeScope>(MockBehavior.Strict).Object);
+                app.Run(context => context.Response.WriteAsync("Hello, world!"));
+            }))
+            {
+                await server.HttpClient.GetAsync("/");
+            }
+        }
+
+        [Fact]
+        public async void UseAutofacLifetimeScopeInjectorDisposesIt()
+        {
+            var container = new ContainerBuilder().Build();
+
+            var disposable = new Mock<IDisposable>();
+
+            using (var server = TestServer.Create(app =>
+            {
+                app.UseAutofacLifetimeScopeInjector(container);
+                app.Use((ctx, next) =>
+                {
+                    ctx.GetAutofacLifetimeScope().Disposer.AddInstanceForDisposal(disposable.Object);
+                    return next();
+                });
+                app.Run(context => context.Response.WriteAsync("Hello, world!"));
+            }))
+            {
+                await server.HttpClient.GetAsync("/");
+            }
+            disposable.Verify(d => d.Dispose());
+        }
+
+        [Fact]
+        public async void UseAutofacLifetimeScopeInjectorWithExternalScopeAddsItToOwinContext()
+        {
+            var lifetimeScope = new TestableLifetimeScope();
+            using (var server = TestServer.Create(app =>
+            {
+                app.UseAutofacLifetimeScopeInjector(ctx => lifetimeScope);
+                app.Use<TestMiddleware>();
+                app.Run(context => context.Response.WriteAsync("Hello, world!"));
+            }))
+            {
+                await server.HttpClient.GetAsync("/");
+                Assert.Same(lifetimeScope, TestMiddleware.LifetimeScope);
+            }
+        }
+
+        [Fact]
         public async void UseAutofacLifetimeScopeInjectorWithExternalScopePassesOwinContextToTheProvider()
         {
             using (var server = TestServer.Create(app =>
@@ -202,7 +216,6 @@
             }
         }
 
-
         [Fact]
         public async void UseAutofacLifetimeScopeInjectorWithExternalScopeDoesntDisposeIt()
         {
@@ -210,7 +223,6 @@
             using (var server = TestServer.Create(app =>
             {
                 app.UseAutofacLifetimeScopeInjector(ctx => lifetimeScope);
->>>>>>> b36579de
                 app.Run(context => context.Response.WriteAsync("Hello, world!"));
             }))
             {
