﻿// This software is part of the Autofac IoC container
// Copyright © 2014 Autofac Contributors
// http://autofac.org
//
// Permission is hereby granted, free of charge, to any person
// obtaining a copy of this software and associated documentation
// files (the "Software"), to deal in the Software without
// restriction, including without limitation the rights to use,
// copy, modify, merge, publish, distribute, sublicense, and/or sell
// copies of the Software, and to permit persons to whom the
// Software is furnished to do so, subject to the following
// conditions:
//
// The above copyright notice and this permission notice shall be
// included in all copies or substantial portions of the Software.
//
// THE SOFTWARE IS PROVIDED "AS IS", WITHOUT WARRANTY OF ANY KIND,
// EXPRESS OR IMPLIED, INCLUDING BUT NOT LIMITED TO THE WARRANTIES
// OF MERCHANTABILITY, FITNESS FOR A PARTICULAR PURPOSE AND
// NONINFRINGEMENT. IN NO EVENT SHALL THE AUTHORS OR COPYRIGHT
// HOLDERS BE LIABLE FOR ANY CLAIM, DAMAGES OR OTHER LIABILITY,
// WHETHER IN AN ACTION OF CONTRACT, TORT OR OTHERWISE, ARISING
// FROM, OUT OF OR IN CONNECTION WITH THE SOFTWARE OR THE USE OR
// OTHER DEALINGS IN THE SOFTWARE.

using System;
using System.Collections.Generic;
using System.ComponentModel;
using System.Globalization;
using System.Linq;
using System.Threading;
using Autofac;
using Autofac.Core;
using Autofac.Core.Lifetime;
using Autofac.Integration.Owin;
using Autofac.Integration.Owin.Properties;
using Microsoft.Owin;

namespace Owin
{
    /// <summary>
    /// Extension methods for configuring Autofac within the OWIN pipeline.
    /// </summary>
    [EditorBrowsable(EditorBrowsableState.Never)]
    public static class AutofacAppBuilderExtensions
    {
        /// <summary>
        /// Unique key used to indicate the middleware for injecting the request lifetime scope has been registered with the application.
        /// </summary>
        private static readonly string InjectorRegisteredKey = "AutofacLifetimeScopeInjectorRegistered:" + Constants.AutofacMiddlewareBoundary;

        /// <summary>
        /// Registers a callback to dispose an Autofac <see cref="ILifetimeScope"/>
        /// when the OWIN <c>host.OnAppDisposing</c> event is triggered. This is a
        /// convenience method that will dispose an Autofac container or child scope
        /// when an OWIN application is shutting down.
        /// </summary>
        /// <param name="app">The application builder.</param>
        /// <param name="lifetimeScope">The Autofac lifetime scope that should be disposed.</param>
        /// <returns>The application builder.</returns>
        /// <exception cref="System.ArgumentNullException">
        /// Thrown if <paramref name="app" /> or <paramref name="lifetimeScope" /> is <see langword="null" />.
        /// </exception>
        public static IAppBuilder DisposeScopeOnAppDisposing(this IAppBuilder app, ILifetimeScope lifetimeScope)
        {
            if (app == null)
            {
                throw new ArgumentNullException(nameof(app));
            }

            if (lifetimeScope == null)
            {
                throw new ArgumentNullException(nameof(lifetimeScope));
            }

            var context = new OwinContext(app.Properties);
            var token = context.Get<CancellationToken>("host.OnAppDisposing");

            if (token.CanBeCanceled)
            {
                token.Register(lifetimeScope.Dispose);
            }

            return app;
        }

        /// <summary>
        /// Determines if the Autofac lifetime scope injector middleware is
        /// registered with the application pipeline.
        /// </summary>
        /// <param name="app">The application builder.</param>
        /// <returns>
        /// <see langword="true"/> if the Autofac lifetime scope injector has been registered
        /// with the <paramref name="app"/>; <see langword="false"/> if not.
        /// </returns>
        /// <exception cref="System.ArgumentNullException">
        /// Thrown if <paramref name="app"/> is <see langword="null"/>.
        /// </exception>
        /// <remarks>
        /// <para>
        /// This method is useful when composing an application where you may
        /// accidentally register more than one Autofac lifetime scope injector
        /// with the pipeline - for example, accidentally calling both
        /// <see cref="UseAutofacMiddleware(IAppBuilder, ILifetimeScope)"/>
        /// and <see cref="UseAutofacLifetimeScopeInjector(IAppBuilder, ILifetimeScope)"/>
        /// on the same <see cref="IAppBuilder"/>. This allows you to check
        /// an <see cref="IAppBuilder"/> and only add Autofac to the pipeline
        /// if it hasn't already been registered.
        /// </para>
        /// </remarks>
        public static bool IsAutofacLifetimeScopeInjectorRegistered(this IAppBuilder app)
        {
            if (app == null)
            {
                throw new ArgumentNullException(nameof(app));
            }

            return app.Properties.ContainsKey(InjectorRegisteredKey);
        }

        /// <summary>
        /// Adds middleware to inject a request-scoped Autofac lifetime scope into the OWIN pipeline.
        /// </summary>
        /// <param name="app">The application builder.</param>
        /// <param name="container">The root Autofac application lifetime scope/container.</param>
        /// <returns>The application builder.</returns>
        /// <exception cref="System.ArgumentNullException">
        /// Thrown if <paramref name="app"/> or <paramref name="container"/> is <see langword="null"/>.
        /// </exception>
        /// <remarks>
        /// <para>
        /// This extension is used when separating the notions of injecting the
        /// lifetime scope and adding middleware to the pipeline from the container.
        /// </para>
        /// <para>
        /// Since middleware registration order matters, generally you want the
        /// Autofac request lifetime scope registered early in the pipeline, but
        /// you may not want the middleware registered with Autofac added to the
        /// pipeline until later.
        /// </para>
        /// <para>
        /// This method gets used in conjunction with <see cref="UseMiddlewareFromContainer{T}(IAppBuilder)"/>.
        /// Do not use this with <see cref="UseAutofacMiddleware(IAppBuilder, ILifetimeScope)"/>
        /// or you'll get unexpected results!
        /// </para>
        /// </remarks>
        /// <example>
        /// <code lang="C#">
        /// app
        ///   .UseAutofacLifetimeScopeInjector(container)
        ///   .UseBasicAuthentication()
        ///   .Use((c, next) =&gt;
        ///   {
        ///     //authorization
        ///     return next();
        ///   })
        ///   .UseMiddlewareFromContainer&lt;PathRewriter&gt;()
        ///   .UseSendFileFallback()
        ///   .UseStaticFiles();
        /// </code>
        /// </example>
        /// <seealso cref="UseMiddlewareFromContainer{T}(IAppBuilder)"/>
        public static IAppBuilder UseAutofacLifetimeScopeInjector(this IAppBuilder app, ILifetimeScope container)
        {
            if (app == null)
            {
                throw new ArgumentNullException(nameof(app));
            }

            if (container == null)
            {
                throw new ArgumentNullException(nameof(container));
            }

            return app.RegisterAutofacLifetimeScopeInjector(container);
        }

        /// <summary>
        /// Adds middleware to inject an externally-defined Autofac lifetime scope into the OWIN pipeline.
        /// </summary>
        /// <param name="app">The application builder.</param>
        /// <param name="scopeProvider">The delegate to get the scope (either from passed OWIN context or anywhere else).</param>
        /// <returns>The application builder.</returns>
        /// <exception cref="System.ArgumentNullException">
        /// Thrown if <paramref name="app"/> or <paramref name="scopeProvider"/> is <see langword="null"/>.
        /// </exception>
        /// <remarks>
        /// <para>
        /// This extension is used when separating the notions of injecting the
        /// lifetime scope and adding middleware to the pipeline from the container.
        /// </para>
        /// <para>
        /// Since middleware registration order matters, generally you want the
        /// Autofac request lifetime scope registered early in the pipeline, but
        /// you may not want the middleware registered with Autofac added to the
        /// pipeline until later.
        /// </para>
        /// <para>
        /// This method won't add any disposal of passed lifetime scope;
        /// the caller is responsible for disposing it at the appropriate moment.
        /// </para>
        /// <para>
        /// This method gets used in conjunction with <see cref="UseMiddlewareFromContainer{T}(IAppBuilder)"/>.
        /// Do not use this with <see cref="UseAutofacMiddleware(IAppBuilder, ILifetimeScope)"/>
        /// or you'll get unexpected results!
        /// </para>
        /// </remarks>
        /// <example>
        /// <code lang="C#">
        /// app
        ///   .UseAutofacLifetimeScopeInjector(c => GetSomeExternallyDefinedLifetimeScope(c))
        ///   .UseBasicAuthentication()
        ///   .Use((c, next) =&gt;
        ///   {
        ///     //authorization
        ///     return next();
        ///   })
        ///   .UseMiddlewareFromContainer&lt;PathRewriter&gt;()
        ///   .UseSendFileFallback()
        ///   .UseStaticFiles();
        /// </code>
        /// </example>
        /// <seealso cref="UseMiddlewareFromContainer{T}(IAppBuilder)"/>
        public static IAppBuilder UseAutofacLifetimeScopeInjector(this IAppBuilder app, Func<IOwinContext, ILifetimeScope> scopeProvider)
        {
            if (app == null)
            {
                throw new ArgumentNullException(nameof(app));
            }

            if (scopeProvider == null)
            {
                throw new ArgumentNullException(nameof(scopeProvider));
            }

            return app.RegisterAutofacLifetimeScopeInjector(scopeProvider, false);
        }

        /// <summary>
        /// Adds middleware to both inject a request-scoped Autofac lifetime scope into the OWIN pipeline
        /// as well as add all middleware components registered with Autofac.
        /// </summary>
        /// <param name="app">The application builder.</param>
        /// <param name="container">The root Autofac application lifetime scope/container.</param>
        /// <returns>The application builder.</returns>
        /// <exception cref="System.ArgumentNullException">
        /// Thrown if <paramref name="app"/> or <paramref name="container"/> is <see langword="null"/>.
        /// </exception>
        /// <remarks>
        /// <para>
        /// This extension registers the Autofac lifetime scope and all Autofac-registered
        /// middleware into the application at the same time. This is the simplest
        /// way to integrate Autofac into OWIN but has the least control over
        /// pipeline construction.
        /// </para>
        /// <para>
        /// Do not use this with <see cref="UseAutofacLifetimeScopeInjector(IAppBuilder, ILifetimeScope)"/>
        /// or <see cref="UseMiddlewareFromContainer{T}(IAppBuilder)"/>
        /// or you'll get unexpected results!
        /// </para>
        /// </remarks>
        /// <example>
        /// <code lang="C#">
        /// app
        ///   .UseAutofacMiddleware(container)
        ///   .UseBasicAuthentication()
        ///   .Use((c, next) =&gt;
        ///   {
        ///     //authorization
        ///     return next();
        ///   })
        ///   .UseSendFileFallback()
        ///   .UseStaticFiles();
        /// </code>
        /// </example>
        public static IAppBuilder UseAutofacMiddleware(this IAppBuilder app, ILifetimeScope container)
        {
            if (app == null)
            {
                throw new ArgumentNullException(nameof(app));
            }

            if (container == null)
            {
                throw new ArgumentNullException(nameof(container));
            }

            return app
                .RegisterAutofacLifetimeScopeInjector(container)
                .UseAllMiddlewareRegisteredInContainer(container);
        }

        /// <summary>
        /// Adds a middleware to the OWIN pipeline that will be constructed using Autofac
        /// </summary>
        /// <param name="app">The application builder.</param>
        /// <returns>The application builder.</returns>
        /// <exception cref="System.ArgumentNullException">
        /// Thrown if <paramref name="app"/> is <see langword="null"/>.
        /// </exception>
        /// <remarks>
        /// <para>
        /// This extension is used when separating the notions of injecting the
        /// lifetime scope and adding middleware to the pipeline from the container.
        /// </para>
        /// <para>
        /// Since middleware registration order matters, generally you want the
        /// Autofac request lifetime scope registered early in the pipeline, but
        /// you may not want the middleware registered with Autofac added to the
        /// pipeline until later.
        /// </para>
        /// <para>
        /// This method gets used in conjunction with <see cref="UseAutofacLifetimeScopeInjector(IAppBuilder, ILifetimeScope)"/>.
        /// Do not use this with <see cref="UseAutofacMiddleware(IAppBuilder, ILifetimeScope)"/>
        /// or you'll get unexpected results!
        /// </para>
        /// </remarks>
        /// <example>
        /// <code lang="C#">
        /// app
        ///   .UseAutofacLifetimeScopeInjector(container)
        ///   .UseBasicAuthentication()
        ///   .Use((c, next) =&gt;
        ///   {
        ///     //authorization
        ///     return next();
        ///   })
        ///   .UseMiddlewareFromContainer&lt;PathRewriter&gt;()
        ///   .UseSendFileFallback()
        ///   .UseStaticFiles();
        /// </code>
        /// </example>
        /// <seealso cref="UseAutofacLifetimeScopeInjector(IAppBuilder, ILifetimeScope)"/>
        public static IAppBuilder UseMiddlewareFromContainer<T>(this IAppBuilder app)
            where T : OwinMiddleware
        {
            if (app == null)
            {
                throw new ArgumentNullException(nameof(app));
            }

            if (!app.IsAutofacLifetimeScopeInjectorRegistered())
            {
                throw new InvalidOperationException(string.Format(CultureInfo.InvariantCulture, Resources.LifetimeScopeInjectorNotFoundWhileRegisteringMiddleware, typeof(T)));
            }

            return app.Use<AutofacMiddleware<T>>();
        }

        /// <summary>
        /// Locates all explicitly registered middleware instances and generates the list of
        /// corresponding <see cref="AutofacMiddleware{T}"/> types that should be inserted
        /// into the application pipeline.
        /// </summary>
        /// <param name="container">
        /// The <see cref="IComponentContext"/> containing registrations to convert to middleware.
        /// </param>
        /// <returns>
        /// An <see cref="IEnumerable{T}"/> of <see cref="AutofacMiddleware{T}"/> wrapped around
        /// registered middleware types.
        /// </returns>
        internal static IEnumerable<Type> GenerateAllAutofacMiddleware(IComponentContext container)
        {
            return container.ComponentRegistry.Registrations.SelectMany(r => r.Services)
                .OfType<TypedService>()
                .Where(s => IsMiddlewareButNotAutofac(s.ServiceType))
                .Select(service => typeof(AutofacMiddleware<>).MakeGenericType(service.ServiceType))
                .ToArray();
        }

        /// <summary>
        /// Determines whether a type is middleware we should wrap.
        /// </summary>
        /// <param name="typeToCheck">The type to check.</param>
        /// <returns>
        /// <see langword="true" /> if the type is middleware, not abstract, and not
        /// already wrapped; otherwise <see langword="false" />.
        /// </returns>
        private static bool IsMiddlewareButNotAutofac(Type typeToCheck)
        {
            return typeToCheck.IsAssignableTo<OwinMiddleware>() &&
                !typeToCheck.IsAbstract &&
                !(typeToCheck.IsGenericType && typeToCheck.GetGenericTypeDefinition() == typeof(AutofacMiddleware<>));
        }

        private static IAppBuilder RegisterAutofacLifetimeScopeInjector(this IAppBuilder app, ILifetimeScope container)
        {
            return app
                .RegisterAutofacLifetimeScopeInjector(context =>
                    container.BeginLifetimeScope(MatchingScopeLifetimeTags.RequestLifetimeScopeTag, b => b.RegisterInstance(context).As<IOwinContext>()),
                    true);
        }

        private static IAppBuilder RegisterAutofacLifetimeScopeInjector(this IAppBuilder app, Func<IOwinContext,ILifetimeScope> scopeProvider, bool dispose)
        {
            app.Use(async (context, next) =>
            {
                if (context.GetAutofacLifetimeScope() != null)
                {
                    await next();
                    return;
                }

                var lifetimeScope = scopeProvider(context);
                try
                {
                    context.Set(Constants.OwinLifetimeScopeKey, lifetimeScope);
                    await next();
                }
                finally
                {
<<<<<<< HEAD
                    if (context.GetAutofacLifetimeScope() != null)
                    {
                        await next();
                        return;
                    }

                    using (var lifetimeScope = container.BeginLifetimeScope(MatchingScopeLifetimeTags.RequestLifetimeScopeTag,
                    b => b.RegisterInstance(context).As<IOwinContext>()))
=======
                    if (dispose)
>>>>>>> b36579de
                    {
                        lifetimeScope?.Dispose();
                    }
                }
            });

            app.Properties[InjectorRegisteredKey] = true;
            return app;
        }

        private static IAppBuilder UseAllMiddlewareRegisteredInContainer(this IAppBuilder app, IComponentContext container)
        {
            var typedServices = GenerateAllAutofacMiddleware(container);
            if (!typedServices.Any())
            {
                return app;
            }

            foreach (var typedService in typedServices)
            {
                app.Use(typedService);
            }

            return app;
        }
    }
}<|MERGE_RESOLUTION|>--- conflicted
+++ resolved
@@ -409,18 +409,7 @@
                 }
                 finally
                 {
-<<<<<<< HEAD
-                    if (context.GetAutofacLifetimeScope() != null)
-                    {
-                        await next();
-                        return;
-                    }
-
-                    using (var lifetimeScope = container.BeginLifetimeScope(MatchingScopeLifetimeTags.RequestLifetimeScopeTag,
-                    b => b.RegisterInstance(context).As<IOwinContext>()))
-=======
                     if (dispose)
->>>>>>> b36579de
                     {
                         lifetimeScope?.Dispose();
                     }
